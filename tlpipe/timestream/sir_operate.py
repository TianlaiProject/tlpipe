"""RFI flagging by applying the SIR (Scale-Invariant Rank) operator.

Inheritance diagram
-------------------

.. inheritance-diagram:: Sir
   :parts: 2

"""

import numpy as np
import timestream_task
from tlpipe.container.raw_timestream import RawTimestream
from tlpipe.container.timestream import Timestream
from tlpipe.rfi import sir_operator


class Sir(timestream_task.TimestreamTask):
    """RFI flagging by applying the SIR (Scale-Invariant Rank) operator.

    The scale-invariant rank (SIR) operator is a one-dimensional mathematical
    morphology technique that can be used to find adjacent intervals in the
    time or frequency domain that are likely to be affected by RFI.

    """

    params_init = {
                    'eta': 0.2,
                  }

    prefix = 'sir_'

    def process(self, ts):

        ts.redistribute('baseline')

        show_progress = self.params['show_progress']
        progress_step = self.params['progress_step']

        if isinstance(ts, RawTimestream):
            func = ts.bl_data_operate
        elif isinstance(ts, Timestream):
            if ts['vis_mask'].attrs.get('combined_mask', False):
                func = ts.bl_data_operate
            else:
                func = ts.pol_and_bl_data_operate

        func(self.operate, full_data=True, show_progress=show_progress, progress_step=progress_step, keep_dist_axis=False)

        return super(Sir, self).process(ts)

    def operate(self, vis, vis_mask, li, gi, tf, ts, **kwargs):
        """Function that does the actual operation."""

        eta = self.params['eta']
        MASKNOISE = 1
        MASKRFI = 2

        has_ns = ('ns_on' in ts.iterkeys())
        if has_ns:
            ns_on = ts['ns_on'][:]

        if vis_mask.ndim == 2:
            mask = vis_mask.copy()
<<<<<<< HEAD
            if 'ns_on' in ts.iterkeys():
                mask[ts['ns_on'][:]] &= ~MASKNOISE
=======
            if has_ns:
                mask[ns_on] = False
>>>>>>> 538a6e89
            mask = sir_operator.vertical_sir(mask, eta)
            if has_ns:
                mask[ns_on] = True
            vis_mask[:] = sir_operator.horizontal_sir(mask, eta)
<<<<<<< HEAD
            if 'ns_on' in ts.iterkeys():
                mask[ts['ns_on'][:]] |= MASKNOISE
        elif vis_mask.ndim == 3:
            # This shold be done after the combination of all pols
            mask = vis_mask[:, :, 0].copy()
            if 'ns_on' in ts.iterkeys():
                mask[ts['ns_on'][:]] &= ~MASKNOISE
=======
        elif vis_mask.ndim == 3:
            # This shold be done after the combination of all pols
            mask = vis_mask[:, :, 0].copy()
            if has_ns:
                mask[ns_on] = False
>>>>>>> 538a6e89
            mask = sir_operator.vertical_sir(mask, eta)
            if has_ns:
                mask[ns_on] = True
            vis_mask[:] = sir_operator.horizontal_sir(mask, eta)[:, :, np.newaxis]
<<<<<<< HEAD
            if 'ns_on' in ts.iterkeys():
                mask[ts['ns_on'][:]] |= MASKNOISE 
=======
>>>>>>> 538a6e89
        else:
            raise RuntimeError('Invalid shape of vis_mask: %s' % vis_mask.shape)<|MERGE_RESOLUTION|>--- conflicted
+++ resolved
@@ -62,40 +62,40 @@
 
         if vis_mask.ndim == 2:
             mask = vis_mask.copy()
-<<<<<<< HEAD
-            if 'ns_on' in ts.iterkeys():
-                mask[ts['ns_on'][:]] &= ~MASKNOISE
-=======
+#<<<<<<< HEAD
+#            if 'ns_on' in ts.iterkeys():
+#                mask[ts['ns_on'][:]] &= ~MASKNOISE
+#=======
             if has_ns:
                 mask[ns_on] = False
->>>>>>> 538a6e89
+#>>>>>>> master
             mask = sir_operator.vertical_sir(mask, eta)
             if has_ns:
                 mask[ns_on] = True
             vis_mask[:] = sir_operator.horizontal_sir(mask, eta)
-<<<<<<< HEAD
-            if 'ns_on' in ts.iterkeys():
-                mask[ts['ns_on'][:]] |= MASKNOISE
-        elif vis_mask.ndim == 3:
-            # This shold be done after the combination of all pols
-            mask = vis_mask[:, :, 0].copy()
-            if 'ns_on' in ts.iterkeys():
-                mask[ts['ns_on'][:]] &= ~MASKNOISE
-=======
+#<<<<<<< HEAD
+#            if 'ns_on' in ts.iterkeys():
+#                mask[ts['ns_on'][:]] |= MASKNOISE
+#        elif vis_mask.ndim == 3:
+#            # This shold be done after the combination of all pols
+#            mask = vis_mask[:, :, 0].copy()
+#            if 'ns_on' in ts.iterkeys():
+#                mask[ts['ns_on'][:]] &= ~MASKNOISE
+#=======
         elif vis_mask.ndim == 3:
             # This shold be done after the combination of all pols
             mask = vis_mask[:, :, 0].copy()
             if has_ns:
                 mask[ns_on] = False
->>>>>>> 538a6e89
+#>>>>>>> master
             mask = sir_operator.vertical_sir(mask, eta)
             if has_ns:
                 mask[ns_on] = True
             vis_mask[:] = sir_operator.horizontal_sir(mask, eta)[:, :, np.newaxis]
-<<<<<<< HEAD
-            if 'ns_on' in ts.iterkeys():
-                mask[ts['ns_on'][:]] |= MASKNOISE 
-=======
->>>>>>> 538a6e89
+#<<<<<<< HEAD
+#            if 'ns_on' in ts.iterkeys():
+#                mask[ts['ns_on'][:]] |= MASKNOISE 
+#=======
+#>>>>>>> master
         else:
             raise RuntimeError('Invalid shape of vis_mask: %s' % vis_mask.shape)