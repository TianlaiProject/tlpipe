"""Calibration using a strong point source.

Inheritance diagram
-------------------

.. inheritance-diagram:: PsCal
   :parts: 2

"""

import re
import itertools
import time
import numpy as np
from scipy import linalg as la
import ephem
import h5py
import aipy as a
import timestream_task
from tlpipe.container.timestream import Timestream
from tlpipe.core import constants as const

from caput import mpiutil
from caput import mpiarray
from tlpipe.utils.path_util import output_path
from tlpipe.utils import progress
from tlpipe.utils import rpca_decomp
import tlpipe.plot
import matplotlib.pyplot as plt


class PsCal(timestream_task.TimestreamTask):
    """Calibration using a strong point source.

    The observed visibility of a strong point source with flux :math:`S_c` is

    .. math:: V_{ij} &= g_i g_j^* A_i(\\hat{\\boldsymbol{n}}_0) A_j^*(\\hat{\\boldsymbol{n}}_0) S_c e^{2 \\pi i \\hat{\\boldsymbol{n}}_0 \\cdot (\\vec{\\boldsymbol{u}}_i - \\vec{\\boldsymbol{u}}_j)} \\\\
                     &= S_c \\cdot g_i A_i(\\hat{\\boldsymbol{n}}_0) e^{2 \\pi i \\hat{\\boldsymbol{n}}_0 \\cdot \\vec{\\boldsymbol{u}}_i} \\cdot (g_j A_j(\\hat{\\boldsymbol{n}}_0) e^{2 \\pi i \\hat{\\boldsymbol{n}}_0 \\cdot \\vec{\\boldsymbol{u}}_j})^* \\\\
                     &= S_c \\cdot G_i G_j^*,

    where :math:`G_i = g_i A_i(\\hat{\\boldsymbol{n}}_0) e^{2 \\pi i \\hat{\\boldsymbol{n}}_0 \\cdot \\vec{\\boldsymbol{u}}_i}`.

    In the presence of outliers and noise, we have

    .. math:: \\frac{V_{ij}}{S_c} = G_i G_j^* + S_{ij} + n_{ij}.

    Written in matrix form, it is

    .. math:: \\frac{\\boldsymbol{\\mathbf{V}}}{S_c} = \\boldsymbol{\\mathbf{V}}_0 + \\boldsymbol{\\mathbf{S}} + \\boldsymbol{\\mathbf{N}},

    where :math:`\\boldsymbol{\\mathbf{V}}_0 = \\boldsymbol{\\mathbf{G}} \\boldsymbol{\\mathbf{G}}^H`
    is a rank 1 matrix represents the visibilities of the strong point source,
    :math:`\\boldsymbol{\\mathbf{S}}` is a sparse matrix whose elements are outliers
    or misssing values, and :math:`\\boldsymbol{\\mathbf{N}}` is a matrix with dense
    small elements represents the noise.

    By solve the optimization problem

    .. math:: \\min_{V_0, S} \\frac{1}{2} \| V_0 + S - V \|_F^2 + \\lambda \| S \|_0

    we can get :math:`V_0`, :math:`S` and :math:`N` and solve the gain.

    """


    params_init = {
                    'calibrator': 'cyg',
                    'catalog': 'misc', # or helm,nvss
                    'vis_conj': False, # if True, conjugate the vis first
                    'zero_diag': False, # if True, fill 0 to the diagonal of vis matrix before SPCA
                    'span': 60, # second
                    'plot_figs': False,
                    'fig_name': 'gain/gain',
                    'save_src_vis': False, # save the extracted calibrator visibility
                    'src_vis_file': 'src_vis/src_vis.hdf5',
                    'subtract_src': False, # subtract vis of the calibrator from data
                    'apply_gain': True,
                    'save_gain': False,
                    'save_phs_change': False,
                    'gain_file': 'gain/gain.hdf5',
                    'temperature_convert': False,
                  }

    prefix = 'pc_'

    def process(self, ts):

        assert isinstance(ts, Timestream), '%s only works for Timestream object' % self.__class__.__name__

        calibrator = self.params['calibrator']
        catalog = self.params['catalog']
        vis_conj = self.params['vis_conj']
        zero_diag = self.params['zero_diag']
        span = self.params['span']
        plot_figs = self.params['plot_figs']
        fig_prefix = self.params['fig_name']
        tag_output_iter = self.params['tag_output_iter']
        save_src_vis = self.params['save_src_vis']
        src_vis_file = self.params['src_vis_file']
        subtract_src = self.params['subtract_src']
        apply_gain = self.params['apply_gain']
        save_gain = self.params['save_gain']
        save_phs_change = self.params['save_phs_change']
        gain_file = self.params['gain_file']
        temperature_convert = self.params['temperature_convert']
        show_progress = self.params['show_progress']
        progress_step = self.params['progress_step']
        MASKNOCAL = 4

        if save_src_vis or subtract_src or apply_gain or save_gain:
            pol_type = ts['pol'].attrs['pol_type']
            if pol_type != 'linear':
                raise RuntimeError('Can not do ps_cal for pol_type: %s' % pol_type)

            ts.redistribute('baseline')

            feedno = ts['feedno'][:].tolist()
            pol = [ ts.pol_dict[p] for p in ts['pol'][:] ] # as string
            gain_pd = {'xx': 0, 'yy': 1,    0: 'xx', 1: 'yy'} # for gain related op
            bls = mpiutil.gather_array(ts.local_bl[:], root=None, comm=ts.comm)
            # # antpointing = np.radians(ts['antpointing'][-1, :, :]) # radians
            # transitsource = ts['transitsource'][:]
            # transit_time = transitsource[-1, 0] # second, sec1970
            # int_time = ts.attrs['inttime'] # second

            # calibrator
            srclist, cutoff, catalogs = a.scripting.parse_srcs(calibrator, catalog)
            cat = a.src.get_catalog(srclist, cutoff, catalogs)
            assert(len(cat) == 1), 'Allow only one calibrator'
            s = cat.values()[0]
            if mpiutil.rank0:
                print 'Calibrating for source %s with' % calibrator,
                print 'strength', s._jys, 'Jy',
                print 'measured at', s.mfreq, 'GHz',
                print 'with index', s.index

            # get transit time of calibrator
            # array
            aa = ts.array
            aa.set_jultime(ts['jul_date'][0]) # the first obs time point
            next_transit = aa.next_transit(s)
            transit_time = a.phs.ephem2juldate(next_transit) # Julian date
            # get time zone
            pattern = '[-+]?\d+'
            tz = re.search(pattern, ts.attrs['timezone']).group()
            tz = int(tz)
            local_next_transit = ephem.Date(next_transit + tz * ephem.hour) # plus 8h to get Beijing time
            # if transit_time > ts['jul_date'][-1]:
            if transit_time > max(ts['jul_date'][-1], ts['jul_date'][:].max()):
                raise RuntimeError('Data does not contain local transit time %s of source %s' % (local_next_transit, calibrator))

            # the first transit index
            transit_inds = [ np.searchsorted(ts['jul_date'][:], transit_time) ]
            # find all other transit indices
            aa.set_jultime(ts['jul_date'][0] + 1.0)
            transit_time = a.phs.ephem2juldate(aa.next_transit(s)) # Julian date
            cnt = 2
            while(transit_time <= ts['jul_date'][-1]):
                transit_inds.append(np.searchsorted(ts['jul_date'][:], transit_time))
                aa.set_jultime(ts['jul_date'][0] + 1.0*cnt)
                transit_time = a.phs.ephem2juldate(aa.next_transit(s)) # Julian date
                cnt += 1

            if mpiutil.rank0:
                print 'transit ind of %s: %s, time: %s' % (calibrator, transit_inds, local_next_transit)

            ### now only use the first transit point to do the cal
            ### may need to improve in the future
            transit_ind = transit_inds[0]
            int_time = ts.attrs['inttime'] # second
            start_ind = transit_ind - np.int(span / int_time)
            end_ind = transit_ind + np.int(span / int_time) + 1 # plus 1 to make transit_ind is at the center

            start_ind = max(0, start_ind)
            end_ind = min(end_ind, ts.vis.shape[0])

            # # check if data contain this range
            # if start_ind < 0:
            #     raise RuntimeError('start_ind: %d < 0' % start_ind)
            # if end_ind > ts.vis.shape[0]:
            #     raise RuntimeError('end_ind: %d > %d' % (end_ind, ts.vis.shape[0]))

            if vis_conj:
                ts.local_vis[:] = ts.local_vis.conj()

            nt = end_ind - start_ind
            t_inds = range(start_ind, end_ind)
            freq = ts.freq[:]
            nf = len(freq)
            nlb = len(ts.local_bl[:])
            nfeed = len(feedno)
            tfp_inds = list(itertools.product(t_inds, range(nf), [pol.index('xx'), pol.index('yy')])) # only for xx and yy
            ns, ss, es = mpiutil.split_all(len(tfp_inds), comm=ts.comm)
            # gather data to make each process to have its own data which has all bls
            for ri, (ni, si, ei) in enumerate(zip(ns, ss, es)):
                lvis = np.zeros((ni, nlb), dtype=ts.vis.dtype)
                lvis_mask = np.zeros((ni, nlb), dtype=ts.vis_mask.dtype)
                for ii, (ti, fi, pi) in enumerate(tfp_inds[si:ei]):
                    lvis[ii] = ts.local_vis[ti, fi, pi]
                    lvis_mask[ii] = ts.local_vis_mask[ti, fi, pi]
                # gather vis from all process for separate bls
                gvis = mpiutil.gather_array(lvis, axis=1, root=ri, comm=ts.comm)
                gvis_mask = mpiutil.gather_array(lvis_mask, axis=1, root=ri, comm=ts.comm)
                if ri == mpiutil.rank:
                    tfp_linds = tfp_inds[si:ei] # inds for this process
                    this_vis = gvis
                    this_vis_mask = gvis_mask
            del tfp_inds
            del lvis
            del lvis_mask
            tfp_len = len(tfp_linds)

            cnan = complex(np.nan, np.nan) # complex nan
            if save_src_vis or subtract_src:
                # save calibrator src vis
                lsrc_vis = np.full((tfp_len, nfeed, nfeed), cnan, dtype=ts.vis.dtype)
                if save_src_vis:
                    # save sky vis
                    lsky_vis = np.full((tfp_len, nfeed, nfeed), cnan, dtype=ts.vis.dtype)
                    # save outlier vis
                    lotl_vis = np.full((tfp_len, nfeed, nfeed), cnan, dtype=ts.vis.dtype)

            if apply_gain or save_gain:
                lGain = np.full((tfp_len, nfeed), cnan, dtype=ts.vis.dtype)

            # find indices mapping between Vmat and vis
            # bis = range(nbl)
            bis_conj = [] # indices that shold be conj
            mis = [] # indices in the nfeed x nfeed matrix by flatten it to a vector
            mis_conj = [] # indices (of conj vis) in the nfeed x nfeed matrix by flatten it to a vector
            for bi, (fdi, fdj) in enumerate(bls):
                ai, aj = feedno.index(fdi), feedno.index(fdj)
                mis.append(ai * nfeed + aj)
                if ai != aj:
                    bis_conj.append(bi)
                    mis_conj.append(aj * nfeed + ai)

            # construct visibility matrix for a single time, freq, pol
            Vmat = np.full((nfeed, nfeed), cnan, dtype=ts.vis.dtype)
            Sc = s.get_jys()
            if show_progress and mpiutil.rank0:
                pg = progress.Progress(tfp_len, step=progress_step)
            for ii, (ti, fi, pi) in enumerate(tfp_linds):
                if show_progress and mpiutil.rank0:
                    pg.show(ii)
                # when noise on, just pass
                if 'ns_on' in ts.iterkeys() and ts['ns_on'][ti]:
                    continue
                # aa.set_jultime(ts['jul_date'][ti])
                # s.compute(aa)
                # get fluxes vs. freq of the calibrator
                # Sc = s.get_jys()
                # get the topocentric coordinate of the calibrator at the current time
                # s_top = s.get_crds('top', ncrd=3)
                # aa.sim_cache(cat.get_crds('eq', ncrd=3)) # for compute bm_response and sim
<<<<<<< HEAD
                mask_cnt = 0
                for i, ai in enumerate(feedno):
                    for j, aj in enumerate(feedno):
                        try:
                            bi = bls.index((ai, aj))
                            if this_vis_mask[ii, bi]!=0 and not np.isfinite(this_vis[ii, bi]):
                                mask_cnt += 1
                                Vmat[i, j] = 0
                            else:
                                Vmat[i, j] = this_vis[ii, bi] # xx, yy
                        except ValueError:
                            bi = bls.index((aj, ai))
                            if this_vis_mask[ii, bi]!=0 and not np.isfinite(this_vis[ii, bi]):
                                mask_cnt += 1
                                Vmat[i, j] = 0
                            else:
                                Vmat[i, j] = np.conj(this_vis[ii, bi]) # xx, yy
=======
                Vmat.flat[mis] = np.ma.array(this_vis[ii], mask=this_vis_mask[ii]).filled(cnan)
                Vmat.flat[mis_conj] = np.ma.array(this_vis[ii, bis_conj], mask=this_vis_mask[ii, bis_conj]).conj().filled(cnan)
>>>>>>> 538a6e89

                if save_src_vis:
                    lsky_vis[ii] = Vmat

                # set invalid val to 0
                invalid = ~np.isfinite(Vmat) # a bool array
                # if too many masks
                if np.where(invalid)[0].shape[0] > 0.3 * nfeed**2:
                    continue
                Vmat[invalid] = 0
                # if all are zeros
                if np.allclose(Vmat, 0.0):
                    continue

                # fill diagonal of Vmat to 0
                if zero_diag:
                    np.fill_diagonal(Vmat, 0)

                # initialize the outliers
                med = np.median(Vmat.real) + 1.0J * np.median(Vmat.imag)
                diff = Vmat - med
                S0 = np.where(np.abs(diff)>3.0*rpca_decomp.MAD(Vmat), diff, 0)
                # stable PCA decomposition
                V0, S = rpca_decomp.decompose(Vmat, rank=1, S=S0, max_iter=100, threshold='hard', tol=1.0e-6, debug=False)
                # V0, S = rpca_decomp.decompose(Vmat, rank=1, S=S0, max_iter=100, threshold='soft', tol=1.0e-6, debug=False)
                if save_src_vis or subtract_src:
                    lsrc_vis[ii] = V0
                    if save_src_vis:
                        lotl_vis[ii] = S

                # plot
                if plot_figs:
                    ind = ti - start_ind
                    # plot Vmat
                    plt.figure(figsize=(13, 5))
                    plt.subplot(121)
                    plt.imshow(Vmat.real, aspect='equal', origin='lower', interpolation='nearest')
                    plt.colorbar(shrink=1.0)
                    plt.subplot(122)
                    plt.imshow(Vmat.imag, aspect='equal', origin='lower', interpolation='nearest')
                    plt.colorbar(shrink=1.0)
                    fig_name = '%s_V_%d_%d_%s.png' % (fig_prefix, ind, fi, pol[pi])
                    if tag_output_iter:
                        fig_name = output_path(fig_name, iteration=self.iteration)
                    else:
                        fig_name = output_path(fig_name)
                    plt.savefig(fig_name)
                    plt.close()
                    # plot V0
                    plt.figure(figsize=(13, 5))
                    plt.subplot(121)
                    plt.imshow(V0.real, aspect='equal', origin='lower', interpolation='nearest')
                    plt.colorbar(shrink=1.0)
                    plt.subplot(122)
                    plt.imshow(V0.imag, aspect='equal', origin='lower', interpolation='nearest')
                    plt.colorbar(shrink=1.0)
                    fig_name = '%s_V0_%d_%d_%s.png' % (fig_prefix, ind, fi, pol[pi])
                    if tag_output_iter:
                        fig_name = output_path(fig_name, iteration=self.iteration)
                    else:
                        fig_name = output_path(fig_name)
                    plt.savefig(fig_name)
                    plt.close()
                    # plot S
                    plt.figure(figsize=(13, 5))
                    plt.subplot(121)
                    plt.imshow(S.real, aspect='equal', origin='lower', interpolation='nearest')
                    plt.colorbar(shrink=1.0)
                    plt.subplot(122)
                    plt.imshow(S.imag, aspect='equal', origin='lower', interpolation='nearest')
                    plt.colorbar(shrink=1.0)
                    fig_name = '%s_S_%d_%d_%s.png' % (fig_prefix, ind, fi, pol[pi])
                    if tag_output_iter:
                        fig_name = output_path(fig_name, iteration=self.iteration)
                    else:
                        fig_name = output_path(fig_name)
                    plt.savefig(fig_name)
                    plt.close()
                    # plot N
                    N = Vmat - V0 - S
                    plt.figure(figsize=(13, 5))
                    plt.subplot(121)
                    plt.imshow(N.real, aspect='equal', origin='lower', interpolation='nearest')
                    plt.colorbar(shrink=1.0)
                    plt.subplot(122)
                    plt.imshow(N.imag, aspect='equal', origin='lower', interpolation='nearest')
                    plt.colorbar(shrink=1.0)
                    fig_name = '%s_N_%d_%d_%s.png' % (fig_prefix, ind, fi, pol[pi])
                    if tag_output_iter:
                        fig_name = output_path(fig_name, iteration=self.iteration)
                    else:
                        fig_name = output_path(fig_name)
                    plt.savefig(fig_name)
                    plt.close()

                if apply_gain or save_gain:
                    e, U = la.eigh(V0 / Sc[fi], eigvals=(nfeed-1, nfeed-1))
                    g = U[:, -1] * e[-1]**0.5
                    if g[0].real < 0:
                        g *= -1.0 # make all g[0] phase 0, instead of pi
                    lGain[ii] = g

                    # plot Gain
                    if plot_figs:
                        plt.figure()
                        plt.plot(feedno, g.real, 'b-', label='real')
                        plt.plot(feedno, g.real, 'bo')
                        plt.plot(feedno, g.imag, 'g-', label='imag')
                        plt.plot(feedno, g.imag, 'go')
                        plt.plot(feedno, np.abs(g), 'r-', label='abs')
                        plt.plot(feedno, np.abs(g), 'ro')
                        plt.xlim(feedno[0]-1, feedno[-1]+1)
                        yl, yh = plt.ylim()
                        plt.ylim(yl, yh+(yh-yl)/5)
                        plt.xlabel('Feed number')
                        plt.legend()
                        fig_name = '%s_ants_%d_%d_%s.png' % (fig_prefix, ind, fi, pol[pi])
                        if tag_output_iter:
                            fig_name = output_path(fig_name, iteration=self.iteration)
                        else:
                            fig_name = output_path(fig_name)
                        plt.savefig(fig_name)
                        plt.close()


            # subtract the vis of calibrator from self.vis
            if subtract_src:
                nbl = len(bls)
                lv = np.zeros((lsrc_vis.shape[0], nbl), dtype=lsrc_vis.dtype)
                for bi, (fd1, fd2) in enumerate(bls):
                    b1, b2 = feedno.index(fd1), feedno.index(fd2)
                    lv[:, bi] = lsrc_vis[:, b1, b2]
                lv = mpiarray.MPIArray.wrap(lv, axis=0, comm=ts.comm)
                lv = lv.redistribute(axis=1).local_array.reshape(nt, nf, 2, -1)
                if 'ns_on' in ts.iterkeys():
                    lv[ts['ns_on'][start_ind:end_ind]] = 0 # avoid ns_on signal to become nan
                ts.local_vis[start_ind:end_ind, :, pol.index('xx')] -= lv[:, :, 0]
                ts.local_vis[start_ind:end_ind, :, pol.index('yy')] -= lv[:, :, 1]

                del lv


            if not save_src_vis:
                if subtract_src:
                    del lsrc_vis
            else:
                if tag_output_iter:
                    src_vis_file = output_path(src_vis_file, iteration=self.iteration)
                else:
                    src_vis_file = output_path(src_vis_file)
                # create file and allocate space first by rank0
                if mpiutil.rank0:
                    with h5py.File(src_vis_file, 'w') as f:
                        # allocate space
                        shp = (nt, nf, 2, nfeed, nfeed)
                        f.create_dataset('sky_vis', shp, dtype=lsky_vis.dtype)
                        f.create_dataset('src_vis', shp, dtype=lsrc_vis.dtype)
                        f.create_dataset('outlier_vis', shp, dtype=lotl_vis.dtype)
                        f.attrs['calibrator'] = calibrator
                        f.attrs['dim'] = 'time, freq, pol, feed, feed'
                        try:
                            f.attrs['time'] = ts.time[start_ind:end_ind]
                        except RuntimeError:
                            f.create_dataset('time', data=ts.time[start_ind:end_ind])
                            f.attrs['time'] = '/time'
                        f.attrs['freq'] = freq
                        f.attrs['pol'] = np.array(['xx', 'yy'])
                        f.attrs['feed'] = np.array(feedno)

                mpiutil.barrier()

                # write data to file
                for i in range(10):
                    try:
                        # NOTE: if write simultaneously, will loss data with processes distributed in several nodes
                        for ri in xrange(mpiutil.size):
                            if ri == mpiutil.rank:
                                with h5py.File(src_vis_file, 'r+') as f:
                                    for ii, (ti, fi, pi) in enumerate(tfp_linds):
                                        ti_ = ti-start_ind
                                        pi_ = gain_pd[pol[pi]]
                                        f['sky_vis'][ti_, fi, pi_] = lsky_vis[ii]
                                        f['src_vis'][ti_, fi, pi_] = lsrc_vis[ii]
                                        f['outlier_vis'][ti_, fi, pi_] = lotl_vis[ii]
                            mpiutil.barrier()
                        break
                    except IOError:
                        time.sleep(0.5)
                        continue
                else:
                    raise RuntimeError('Could not open file: %s...' % src_vis_file)

                del lsrc_vis
                del lsky_vis
                del lotl_vis

                mpiutil.barrier()

            if apply_gain or save_gain:
                # flag outliers in lGain along each feed
                lG_abs = np.full_like(lGain, np.nan, dtype=lGain.real.dtype)
                for i in range(lGain.shape[0]):
                    valid_inds = np.where(np.isfinite(lGain[i]))[0]
                    if len(valid_inds) > 3:
                        vabs = np.abs(lGain[i, valid_inds])
                        vmed = np.median(vabs)
                        vabs_diff = np.abs(vabs - vmed)
                        vmad = np.median(vabs_diff) / 0.6745
                        lG_abs[i, valid_inds] = np.where(vabs_diff>3.0*vmad, np.nan, vabs)

                # choose data slice near the transit time
                li = max(start_ind, transit_ind - 10) - start_ind
                hi = min(end_ind, transit_ind + 10 + 1) - start_ind
                # compute s_top for this time range
                n0 = np.zeros(((hi-li), 3))
                for ti, jt in enumerate(ts.time[start_ind:end_ind][li:hi]):
                    aa.set_jultime(jt)
                    s.compute(aa)
                    n0[ti] = s.get_crds('top', ncrd=3)
                if save_phs_change:
                    n0t = np.zeros((nt, 3))
                    for ti, jt in enumerate(ts.time[start_ind:end_ind]):
                        aa.set_jultime(jt)
                        s.compute(aa)
                        n0t[ti] = s.get_crds('top', ncrd=3)

                # get the positions of feeds
                feedpos = ts['feedpos'][:]

                # wrap and redistribute Gain and flagged G_abs
                Gain = mpiarray.MPIArray.wrap(lGain, axis=0, comm=ts.comm)
                Gain = Gain.redistribute(axis=1).reshape(nt, nf, 2, None).redistribute(axis=0).reshape(None, nf*2*nfeed).redistribute(axis=1)
                G_abs = mpiarray.MPIArray.wrap(lG_abs, axis=0, comm=ts.comm)
                G_abs = G_abs.redistribute(axis=1).reshape(nt, nf, 2, None).redistribute(axis=0).reshape(None, nf*2*nfeed).redistribute(axis=1)

                fpd_inds = list(itertools.product(range(nf), range(2), range(nfeed))) # only for xx and yy
                fpd_linds = mpiutil.mpilist(fpd_inds, method='con', comm=ts.comm)
                del fpd_inds
                # create data to save the solved gain for each feed
                lgain = np.full((len(fpd_linds),), cnan, dtype=Gain.dtype) # gain for each feed
                if save_phs_change:
                    lphs = np.full((nt, len(fpd_linds)), np.nan, dtype=Gain.real.dtype) # phase change with time for each feed

                # check for conj
                num_conj = 0
                for ii, (fi, pi, di) in enumerate(fpd_linds):
                    y = G_abs.local_array[li:hi, ii]
                    inds = np.where(np.isfinite(y))[0]
                    if len(inds) >= max(4, 0.5 * len(y)):
                        # get the approximate magnitude by averaging the central G_abs
                        # solve phase by least square fit
                        ui = (feedpos[di] - feedpos[0]) * (1.0e6*freq[fi]) / const.c # position of this feed (relative to the first feed) in unit of wavelength
                        exp_factor = np.exp(2.0J * np.pi * np.dot(n0, ui))
                        ef = exp_factor
                        Gi = Gain.local_array[li:hi, ii]
                        e_phs = np.dot(ef[inds].conj(), Gi[inds]/y[inds]) / len(inds)
                        ea = np.abs(e_phs)
                        e_phs_conj = np.dot(ef[inds], Gi[inds]/y[inds]) / len(inds)
                        eac = np.abs(e_phs_conj)
                        if eac > ea:
                            num_conj += 1
                # reduce num_conj from all processes
                num_conj = mpiutil.allreduce(num_conj, comm=ts.comm)
                if num_conj > 0.5 * (nf * 2 * nfeed): # 2 for 2 pols
                    if mpiutil.rank0:
                        print '!!!!!!!!!!!!!!!!!!!!!!!!!!!!!!!!!!!!!!!!!!!!!!!!!!!!'
                        print '!!!   Detect data should be their conjugate...   !!!'
                        print '!!!   Correct it automatically...                !!!'
                        print '!!!!!!!!!!!!!!!!!!!!!!!!!!!!!!!!!!!!!!!!!!!!!!!!!!!!'
                    mpiutil.barrier()
                    # correct vis
                    ts.local_vis[:] = ts.local_vis.conj()
                    # correct G
                    Gain.local_array[:] = Gain.local_array.conj()

                # solve for gain
                for ii, (fi, pi, di) in enumerate(fpd_linds):
                    y = G_abs.local_array[li:hi, ii]
                    inds = np.where(np.isfinite(y))[0]
                    if len(inds) >= max(4, 0.5 * len(y)):
                        # get the approximate magnitude by averaging the central G_abs
                        mag = np.mean(y[inds])
                        # solve phase by least square fit
                        ui = (feedpos[di] - feedpos[0]) * (1.0e6*freq[fi]) / const.c # position of this feed (relative to the first feed) in unit of wavelength
                        exp_factor = np.exp(2.0J * np.pi * np.dot(n0, ui))
                        ef = exp_factor
                        Gi = Gain.local_array[li:hi, ii]
                        e_phs = np.dot(ef[inds].conj(), Gi[inds]/y[inds]) / len(inds)
                        ea = np.abs(e_phs)
                        if np.abs(ea - 1.0) < 0.1:
                            # compute gain for this feed
                            lgain[ii] = mag * e_phs
                            if save_phs_change:
                                lphs[:, ii] = np.angle(np.exp(-2.0J * np.pi * np.dot(n0t, ui)) * Gain.local_array[:, ii])
                        else:
                            e_phs_conj = np.dot(ef[inds], Gi[inds]/y[inds]) / len(inds)
                            eac = np.abs(e_phs_conj)
                            if eac > ea:
                                if np.abs(eac - 1.0) < 0.01:
                                    print 'feedno = %d, fi = %d, pol = %s: may need to be conjugated' % (feedno[di], fi, gain_pd[pi])
                            else:
                                print 'feedno = %d, fi = %d, pol = %s: maybe wrong abs(e_phs): %s' % (feedno[di], fi, gain_pd[pi], ea)


                # gather local gain
                gain = mpiutil.gather_array(lgain, axis=0, root=None, comm=ts.comm)
                del lgain
                gain = gain.reshape(nf, 2, nfeed)
                if save_phs_change:
                    phs = mpiutil.gather_array(lphs, axis=1, root=0, comm=ts.comm)
                    del lphs
                    if mpiutil.rank0:
                        phs = phs.reshape(nt, nf, 2, nfeed)

                # apply gain to vis
                if apply_gain:
                    for fi in range(nf):
                        for pi in [pol.index('xx'), pol.index('yy')]:
                            pi_ = gain_pd[pol[pi]]
                            for bi, (fd1, fd2) in enumerate(ts['blorder'].local_data):
                                g1 = gain[fi, pi_, feedno.index(fd1)]
                                g2 = gain[fi, pi_, feedno.index(fd2)]
                                if np.isfinite(g1) and np.isfinite(g2):
                                    ts.local_vis[:, fi, pi, bi] /= (g1 * np.conj(g2))
                                else:
                                    # mask the un-calibrated vis
                                    ts.local_vis_mask[:, fi, pi, bi] |= MASKNOCAL

                # save gain to file
                if save_gain:
                    if tag_output_iter:
                        gain_file = output_path(gain_file, iteration=self.iteration)
                    else:
                        gain_file = output_path(gain_file)
                    if mpiutil.rank0:
                        with h5py.File(gain_file, 'w') as f:
                            # allocate space for Gain
                            dset = f.create_dataset('Gain', (nt, nf, 2, nfeed), dtype=Gain.dtype)
                            dset.attrs['calibrator'] = calibrator
                            dset.attrs['dim'] = 'time, freq, pol, feed'
                            try:
                                dset.attrs['time'] = ts.time[start_ind:end_ind]
                            except RuntimeError:
                                f.create_dataset('time', data=ts.time[start_ind:end_ind])
                                dset.attrs['time'] = '/time'
                            dset.attrs['freq'] = freq
                            dset.attrs['pol'] = np.array(['xx', 'yy'])
                            dset.attrs['feed'] = np.array(feedno)
                            # save gain
                            dset = f.create_dataset('gain', data=gain)
                            dset.attrs['calibrator'] = calibrator
                            dset.attrs['dim'] = 'freq, pol, feed'
                            dset.attrs['freq'] = freq
                            dset.attrs['pol'] = np.array(['xx', 'yy'])
                            dset.attrs['feed'] = np.array(feedno)
                            # save phs
                            if save_phs_change:
                                f.create_dataset('phs', data=phs)

                    mpiutil.barrier()

                    # save Gain
                    for i in range(10):
                        try:
                            # NOTE: if write simultaneously, will loss data with processes distributed in several nodes
                            for ri in xrange(mpiutil.size):
                                if ri == mpiutil.rank:
                                    with h5py.File(gain_file, 'r+') as f:
                                        for ii, (ti, fi, pi) in enumerate(tfp_linds):
                                            ti_ = ti-start_ind
                                            pi_ = gain_pd[pol[pi]]
                                            f['Gain'][ti_, fi, pi_] = lGain[ii]
                                mpiutil.barrier()
                            break
                        except IOError:
                            time.sleep(0.5)
                            continue
                    else:
                        raise RuntimeError('Could not open file: %s...' % src_vis_file)

                    mpiutil.barrier()


        # convert vis from intensity unit to temperature unit in K
        if temperature_convert:
            if 'unit' in ts.vis.attrs.keys() and ts.vis.attrs['unit'] == 'K':
                if mpiutil.rank0:
                    print 'vis is already in unit K, do nothing...'
            else:
                factor = 1.0e-26 * (const.c**2 / (2 * const.k_B * (1.0e6*freq)**2)) # NOTE: 1Jy = 1.0e-26 W m^-2 Hz^-1
                ts.local_vis[:] *= factor[np.newaxis, :, np.newaxis, np.newaxis]
                ts.vis.attrs['unit'] = 'K'


        return super(PsCal, self).process(ts)<|MERGE_RESOLUTION|>--- conflicted
+++ resolved
@@ -253,28 +253,28 @@
                 # get the topocentric coordinate of the calibrator at the current time
                 # s_top = s.get_crds('top', ncrd=3)
                 # aa.sim_cache(cat.get_crds('eq', ncrd=3)) # for compute bm_response and sim
-<<<<<<< HEAD
-                mask_cnt = 0
-                for i, ai in enumerate(feedno):
-                    for j, aj in enumerate(feedno):
-                        try:
-                            bi = bls.index((ai, aj))
-                            if this_vis_mask[ii, bi]!=0 and not np.isfinite(this_vis[ii, bi]):
-                                mask_cnt += 1
-                                Vmat[i, j] = 0
-                            else:
-                                Vmat[i, j] = this_vis[ii, bi] # xx, yy
-                        except ValueError:
-                            bi = bls.index((aj, ai))
-                            if this_vis_mask[ii, bi]!=0 and not np.isfinite(this_vis[ii, bi]):
-                                mask_cnt += 1
-                                Vmat[i, j] = 0
-                            else:
-                                Vmat[i, j] = np.conj(this_vis[ii, bi]) # xx, yy
-=======
+#<<<<<<< HEAD
+#                mask_cnt = 0
+#                for i, ai in enumerate(feedno):
+#                    for j, aj in enumerate(feedno):
+#                        try:
+#                            bi = bls.index((ai, aj))
+#                            if this_vis_mask[ii, bi]!=0 and not np.isfinite(this_vis[ii, bi]):
+#                                mask_cnt += 1
+#                                Vmat[i, j] = 0
+#                            else:
+#                                Vmat[i, j] = this_vis[ii, bi] # xx, yy
+#                        except ValueError:
+#                            bi = bls.index((aj, ai))
+#                            if this_vis_mask[ii, bi]!=0 and not np.isfinite(this_vis[ii, bi]):
+#                                mask_cnt += 1
+#                                Vmat[i, j] = 0
+#                            else:
+#                                Vmat[i, j] = np.conj(this_vis[ii, bi]) # xx, yy
+#=======
                 Vmat.flat[mis] = np.ma.array(this_vis[ii], mask=this_vis_mask[ii]).filled(cnan)
                 Vmat.flat[mis_conj] = np.ma.array(this_vis[ii, bis_conj], mask=this_vis_mask[ii, bis_conj]).conj().filled(cnan)
->>>>>>> 538a6e89
+#>>>>>>> master
 
                 if save_src_vis:
                     lsky_vis[ii] = Vmat
