"""Plot image."""

import numpy as np
import h5py
import matplotlib.pyplot as plt

from tlpipe.utils import mpiutil
from tlpipe.core.base_exe import Base
from tlpipe.utils.path_util import input_path, output_path


# Define a dictionary with keys the names of parameters to be read from
# file and values the defaults.
params_init = {
               'nprocs': mpiutil.size, # number of processes to run this module
               'aprocs': range(mpiutil.size), # list of active process rank no.
               'input_file': [('uv.hdf5', 'image.hdf5')], # str or a list of str
               'output_file': None, # None, str or a list of str
               'scale': 2,
               'plot_sqrt': False,
              }
prefix = 'plti_'



class Plot(Base):
    """Plot image."""

    def __init__(self, parameter_file_or_dict=None, feedback=2):

        super(Plot, self).__init__(parameter_file_or_dict, params_init, prefix, feedback)

    def execute(self):

        input_file = self.params['input_file']
        # input_file = input_path(self.params['input_file'])
        output_file = self.params['output_file']
<<<<<<< HEAD
        #if output_file is not None:
        #    output_file = output_path(output_file)
=======
        # if output_file is not None:
        #     output_file = output_path(output_file)
>>>>>>> b90e8b72
        scale = self.params['scale']
        plot_sqrt = self.params['plot_sqrt']

        if type(input_file) is not list:
            input_file = [input_file]
        else:
            input_file = list(input_file)

        if output_file is None:
            output_file = [infile[1].replace('.hdf5', '.png') for infile in input_file]
        elif type(output_file) is str:
            output_file = [output_file]
        else:
            output_file = list(output_file)

        for infile, outfile in zip(mpiutil.mpilist(input_file), mpiutil.mpilist(output_file)):
            uv_file, im_file = infile
            uv_file = input_path(uv_file)
            im_file = input_path(im_file)
            outfile = output_path(outfile)
            with h5py.File(uv_file, 'r') as fuv, h5py.File(im_file) as fim:
                uv_cov = fuv['uv_cov'][...]
                uv = fuv['uv'][...]
                max_wl = fuv.attrs['max_wl']

                uv_cov_fft = fim['uv_cov_fft'][...]
                uv_fft = fim['uv_fft'][...]
                uv_imag_fft = fim['uv_imag_fft'][...]
                max_lm = fim.attrs['max_lm']


            plt.figure(figsize=(13, 8))
            plt.subplot(231)
            extent = [-max_wl, max_wl, -max_wl, max_wl]
            plt_data = uv_cov.real
            if plot_sqrt:
                plt.imshow(plt_data/np.sqrt(np.abs(plt_data)), origin='lower', aspect='auto', extent=extent, interpolation='nearest')
            else:
                plt.imshow(plt_data, origin='lower', aspect='auto', extent=extent, interpolation='nearest')
            plt.xlabel(r'$u$ / $\lambda$')
            plt.ylabel(r'$v$ / $\lambda$')
            plt.colorbar()
            plt.subplot(232)
            plt_data = uv.real
            if plot_sqrt:
                plt.imshow(plt_data/np.sqrt(np.abs(plt_data)), origin='lower', aspect='auto', extent=extent, interpolation='nearest')
            else:
                plt.imshow(plt_data, origin='lower', aspect='auto', extent=extent, interpolation='nearest')
            plt.xlabel(r'$u$ / $\lambda$')
            plt.ylabel(r'$v$ / $\lambda$')
            plt.colorbar()
            plt.subplot(233)
            plt_data = uv.imag
            if plot_sqrt:
                plt.imshow(plt_data/np.sqrt(np.abs(plt_data)), origin='lower', aspect='auto', extent=extent, interpolation='nearest')
            else:
                plt.imshow(plt_data, origin='lower', aspect='auto', extent=extent, interpolation='nearest')
            plt.xlabel(r'$u$ / $\lambda$')
            plt.ylabel(r'$v$ / $\lambda$')
            plt.colorbar()

            plt.subplot(234)
            extent = [-max_lm/scale, max_lm/scale, -max_lm/scale, max_lm/scale]
            shp = uv.shape
            assert shp[0] == shp[1]
            ct = shp[0]/2
            plt_data = uv_cov_fft[ct-ct/scale:ct+ct/scale, ct-ct/scale:ct+ct/scale]
            if plot_sqrt:
                plt.imshow(plt_data/np.sqrt(np.abs(plt_data)), origin='lower', aspect='auto', extent=extent, interpolation='nearest')
            else:
                plt.imshow(plt_data, origin='lower', aspect='auto', extent=extent, interpolation='nearest')
            plt.xlabel(r'$l$')
            plt.ylabel(r'$m$')
            plt.colorbar()
            plt.subplot(235)
            plt_data = uv_fft[ct-ct/scale:ct+ct/scale, ct-ct/scale:ct+ct/scale]
            if plot_sqrt:
                plt.imshow(plt_data/np.sqrt(np.abs(plt_data)), origin='lower', aspect='auto', extent=extent, interpolation='nearest')
            else:
                plt.imshow(plt_data, origin='lower', aspect='auto', extent=extent, interpolation='nearest')
                # plt.imshow(plt_data, origin='lower', aspect='auto', extent=extent, interpolation='nearest', vmin=None, vmax=40)
            plt.xlabel(r'$l$')
            plt.ylabel(r'$m$')
            plt.colorbar()
            plt.subplot(236)
            plt_data = uv_imag_fft[ct-ct/scale:ct+ct/scale, ct-ct/scale:ct+ct/scale]
            if plot_sqrt:
                plt.imshow(plt_data/np.sqrt(np.abs(plt_data)), origin='lower', aspect='auto', extent=extent, interpolation='nearest')
            else:
                plt.imshow(plt_data, origin='lower', aspect='auto', extent=extent, interpolation='nearest')
            plt.xlabel(r'$l$')
            plt.ylabel(r'$m$')
            plt.colorbar()


            plt.savefig(outfile)<|MERGE_RESOLUTION|>--- conflicted
+++ resolved
@@ -35,13 +35,8 @@
         input_file = self.params['input_file']
         # input_file = input_path(self.params['input_file'])
         output_file = self.params['output_file']
-<<<<<<< HEAD
-        #if output_file is not None:
-        #    output_file = output_path(output_file)
-=======
         # if output_file is not None:
         #     output_file = output_path(output_file)
->>>>>>> b90e8b72
         scale = self.params['scale']
         plot_sqrt = self.params['plot_sqrt']
 
